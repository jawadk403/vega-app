apply plugin: "com.android.application"
apply plugin: "org.jetbrains.kotlin.android"
apply plugin: "com.facebook.react"
apply from: file("../../node_modules/react-native-vector-icons/fonts.gradle")


/**
 * This is the configuration block to customize your React Native Android app.
 * By default you don't need to apply any configuration, just uncomment the lines you need.
 */
react {
    /* Folders */
    //   The root of your project, i.e. where "package.json" lives. Default is '..'
    // root = file("../")
    //   The folder where the react-native NPM package is. Default is ../node_modules/react-native
    // reactNativeDir = file("../node_modules/react-native")
    //   The folder where the react-native Codegen package is. Default is ../node_modules/@react-native/codegen
    // codegenDir = file("../node_modules/@react-native/codegen")
    //   The cli.js file which is the React Native CLI entrypoint. Default is ../node_modules/react-native/cli.js
    // cliFile = file("../node_modules/react-native/cli.js")

    /* Variants */
    //   The list of variants to that are debuggable. For those we're going to
    //   skip the bundling of the JS bundle and the assets. By default is just 'debug'.
    //   If you add flavors like lite, prod, etc. you'll have to list your debuggableVariants.
    // debuggableVariants = ["liteDebug", "prodDebug"]

    /* Bundling */
    //   A list containing the node command and its flags. Default is just 'node'.
    // nodeExecutableAndArgs = ["node"]
    //
    //   The command to run when bundling. By default is 'bundle'
    // bundleCommand = "ram-bundle"
    //
    //   The path to the CLI configuration file. Default is empty.
    // bundleConfig = file(../rn-cli.config.js)
    //
    //   The name of the generated asset file containing your JS bundle
    // bundleAssetName = "MyApplication.android.bundle"
    //
    //   The entry file for bundle generation. Default is 'index.android.js' or 'index.js'
    // entryFile = file("../js/MyApplication.android.js")
    //
    //   A list of extra flags to pass to the 'bundle' commands.
    //   See https://github.com/react-native-community/cli/blob/main/docs/commands.md#bundle
    // extraPackagerArgs = []

    /* Hermes Commands */
    //   The hermes compiler command to run. By default it is 'hermesc'
    // hermesCommand = "$rootDir/my-custom-hermesc/bin/hermesc"
    //
    //   The list of flags to pass to the Hermes compiler. By default is "-O", "-output-source-map"
    // hermesFlags = ["-O", "-output-source-map"]
    //
    // Added by install-expo-modules
    entryFile = file(["node", "-e", "require('expo/scripts/resolveAppEntry')", rootDir.getAbsoluteFile().getParentFile().getAbsolutePath(), "android", "absolute"].execute(null, rootDir).text.trim())
    cliFile = new File(["node", "--print", "require.resolve('@expo/cli')"].execute(null, rootDir).text.trim())
    bundleCommand = "export:embed"
}

/**
 * Set this to true to Run Proguard on Release builds to minify the Java bytecode.
 */
def enableProguardInReleaseBuilds = false

/**
 * The preferred build flavor of JavaScriptCore (JSC)
 *
 * For example, to use the international variant, you can use:
 * `def jscFlavor = 'org.webkit:android-jsc-intl:+'`
 *
 * The international variant includes ICU i18n library and necessary data
 * allowing to use e.g. `Date.toLocaleString` and `String.localeCompare` that
 * give correct results when using with locales other than en-US. Note that
 * this variant is about 6MiB larger per architecture than default.
 */
def jscFlavor = 'org.webkit:android-jsc:+'

android {
    ndkVersion rootProject.ext.ndkVersion
    buildToolsVersion rootProject.ext.buildToolsVersion
    compileSdk rootProject.ext.compileSdkVersion

    namespace "com.vega"
    defaultConfig {
        applicationId "com.vega"
        minSdkVersion rootProject.ext.minSdkVersion
        targetSdkVersion rootProject.ext.targetSdkVersion
        versionCode 15
<<<<<<< HEAD
        versionName "1.3.3"
=======
        versionName "1.3.4"
>>>>>>> 0dad8ae1
    }
    signingConfigs {
        release {
            if (project.hasProperty('MYAPP_UPLOAD_STORE_FILE')) {
                storeFile file(MYAPP_UPLOAD_STORE_FILE)
                storePassword MYAPP_UPLOAD_STORE_PASSWORD
                keyAlias MYAPP_UPLOAD_KEY_ALIAS
                keyPassword MYAPP_UPLOAD_KEY_PASSWORD
            }
        }
        debug {
            storeFile file('debug.keystore')
            storePassword 'android'
            keyAlias 'androiddebugkey'
            keyPassword 'android'
        }
    }
    buildTypes {
        debug {
            signingConfig signingConfigs.debug
        }
        release {
            // Caution! In production, you need to generate your own keystore file.
            // see https://reactnative.dev/docs/signed-apk-android.
            signingConfig signingConfigs.debug
            minifyEnabled enableProguardInReleaseBuilds
            proguardFiles getDefaultProguardFile("proguard-android.txt"), "proguard-rules.pro"
        }
    }
     splits {
        abi {
            reset()
            enable true
            universalApk true
            // include "armeabi-v7a", "arm64-v8a", "x86", "x86_64"
        }
    }
       // add the code from below line.
        applicationVariants.all{
            // this method is use to rename your release apk only
            variant ->
                variant.outputs.each{
                    // on below line we are setting a name to our apk
                    output->
                        // on below line we are specifying our app name.
                        project.ext { appName = 'Vega' }
                        // on below line we are adding the formatted date to our apk file name.
                        def version = variant.versionName
                        def newName = output.outputFile.name
                        // on below line we are replacing our previous name with our app name.
                        newName = newName.replace("app-", "$project.ext.appName-")
                        // on below line we are replacing -release with our formatted date.
                        newName = newName.replace("-release", "-release-" + version )
                        // at last we are setting our apk name to it.
                        output.outputFileName  = newName
                }
        }
}

dependencies {
    // The version of react-native is set by the React Native Gradle Plugin
    implementation("com.facebook.react:react-android")

    if (hermesEnabled.toBoolean()) {
        implementation("com.facebook.react:hermes-android")
    } else {
        implementation jscFlavor
    }
}

apply from: file("../../node_modules/@react-native-community/cli-platform-android/native_modules.gradle"); applyNativeModulesAppBuildGradle(project)<|MERGE_RESOLUTION|>--- conflicted
+++ resolved
@@ -87,11 +87,7 @@
         minSdkVersion rootProject.ext.minSdkVersion
         targetSdkVersion rootProject.ext.targetSdkVersion
         versionCode 15
-<<<<<<< HEAD
-        versionName "1.3.3"
-=======
         versionName "1.3.4"
->>>>>>> 0dad8ae1
     }
     signingConfigs {
         release {
