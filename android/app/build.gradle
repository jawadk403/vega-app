apply plugin: "com.android.application"
apply plugin: "org.jetbrains.kotlin.android"
apply plugin: "com.facebook.react"

def projectRoot = rootDir.getAbsoluteFile().getParentFile().getAbsolutePath()

/**
 * This is the configuration block to customize your React Native Android app.
 * By default you don't need to apply any configuration, just uncomment the lines you need.
 */
react {
    entryFile = file(["node", "-e", "require('expo/scripts/resolveAppEntry')", projectRoot, "android", "absolute"].execute(null, rootDir).text.trim())
    reactNativeDir = new File(["node", "--print", "require.resolve('react-native/package.json')"].execute(null, rootDir).text.trim()).getParentFile().getAbsoluteFile()
    hermesCommand = new File(["node", "--print", "require.resolve('react-native/package.json')"].execute(null, rootDir).text.trim()).getParentFile().getAbsolutePath() + "/sdks/hermesc/%OS-BIN%/hermesc"
    codegenDir = new File(["node", "--print", "require.resolve('@react-native/codegen/package.json', { paths: [require.resolve('react-native/package.json')] })"].execute(null, rootDir).text.trim()).getParentFile().getAbsoluteFile()

    // Use Expo CLI to bundle the app, this ensures the Metro config
    // works correctly with Expo projects.
    cliFile = new File(["node", "--print", "require.resolve('@expo/cli', { paths: [require.resolve('expo/package.json')] })"].execute(null, rootDir).text.trim())
    bundleCommand = "export:embed"

    /* Folders */
     //   The root of your project, i.e. where "package.json" lives. Default is '../..'
    // root = file("../../")
    //   The folder where the react-native NPM package is. Default is ../../node_modules/react-native
    // reactNativeDir = file("../../node_modules/react-native")
    //   The folder where the react-native Codegen package is. Default is ../../node_modules/@react-native/codegen
    // codegenDir = file("../../node_modules/@react-native/codegen")

    /* Variants */
    //   The list of variants to that are debuggable. For those we're going to
    //   skip the bundling of the JS bundle and the assets. By default is just 'debug'.
    //   If you add flavors like lite, prod, etc. you'll have to list your debuggableVariants.
    // debuggableVariants = ["liteDebug", "prodDebug"]

    /* Bundling */
    //   A list containing the node command and its flags. Default is just 'node'.
    // nodeExecutableAndArgs = ["node"]

    //
    //   The path to the CLI configuration file. Default is empty.
    // bundleConfig = file(../rn-cli.config.js)
    //
    //   The name of the generated asset file containing your JS bundle
    // bundleAssetName = "MyApplication.android.bundle"
    //
    //   The entry file for bundle generation. Default is 'index.android.js' or 'index.js'
    // entryFile = file("../js/MyApplication.android.js")
    //
    //   A list of extra flags to pass to the 'bundle' commands.
    //   See https://github.com/react-native-community/cli/blob/main/docs/commands.md#bundle
    // extraPackagerArgs = []

    /* Hermes Commands */
    //   The hermes compiler command to run. By default it is 'hermesc'
    // hermesCommand = "$rootDir/my-custom-hermesc/bin/hermesc"
    //
    //   The list of flags to pass to the Hermes compiler. By default is "-O", "-output-source-map"
    // hermesFlags = ["-O", "-output-source-map"]

    /* Autolinking */
    autolinkLibrariesWithApp()
}

/**
 * Set this to true to Run Proguard on Release builds to minify the Java bytecode.
 */
def enableProguardInReleaseBuilds = (findProperty('android.enableProguardInReleaseBuilds') ?: false).toBoolean()

/**
 * The preferred build flavor of JavaScriptCore (JSC)
 *
 * For example, to use the international variant, you can use:
 * `def jscFlavor = 'org.webkit:android-jsc-intl:+'`
 *
 * The international variant includes ICU i18n library and necessary data
 * allowing to use e.g. `Date.toLocaleString` and `String.localeCompare` that
 * give correct results when using with locales other than en-US. Note that
 * this variant is about 6MiB larger per architecture than default.
 */
def jscFlavor = 'org.webkit:android-jsc:+'

android {

    ndkVersion rootProject.ext.ndkVersion
    compileSdk rootProject.ext.compileSdkVersion

    // Ensure APK splitting by ABI
    splits {
        abi {
            enable true
            reset() // clear any previous settings
            include 'armeabi-v7a', 'arm64-v8a'
            universalApk true
        }
    }

    namespace 'com.vega'
    defaultConfig {
        applicationId 'com.vega'
        minSdkVersion rootProject.ext.minSdkVersion
        targetSdkVersion rootProject.ext.targetSdkVersion
<<<<<<< HEAD
        versionCode 141
        versionName "3.1.2"
=======
        versionCode 134
        versionName "3.1.1"
    }
    
    // Add kotlin compiler options to skip metadata version checks
    kotlinOptions {
        jvmTarget = "17"
        freeCompilerArgs = ['-Xskip-metadata-version-check']
>>>>>>> 3f5045a8
    }
    signingConfigs {
        release {
            def envStoreFile = System.getenv("MYAPP_UPLOAD_STORE_FILE")
            def envStorePassword = System.getenv("MYAPP_UPLOAD_STORE_PASSWORD")
            def envKeyAlias = System.getenv("MYAPP_UPLOAD_KEY_ALIAS")
            def envKeyPassword = System.getenv("MYAPP_UPLOAD_KEY_PASSWORD")
            if (envStoreFile && envStorePassword && envKeyAlias && envKeyPassword) {
                storeFile file(envStoreFile)
                storePassword envStorePassword
                keyAlias envKeyAlias
                keyPassword envKeyPassword
            }
        }
        debug {
            storeFile file('debug.keystore')
            storePassword 'android'
            keyAlias 'androiddebugkey'
            keyPassword 'android'
        }
    }
    buildTypes {
        debug {
<<<<<<< HEAD
            signingConfig signingConfigs.release
=======
            signingConfig signingConfigs.debug
            debuggable true
            minifyEnabled false
>>>>>>> 3f5045a8
        }
        release {
            signingConfig signingConfigs.release
            shrinkResources (findProperty('android.enableShrinkResourcesInReleaseBuilds')?.toBoolean() ?: false)
            minifyEnabled enableProguardInReleaseBuilds
            proguardFiles getDefaultProguardFile("proguard-android.txt"), "proguard-rules.pro"
            crunchPngs (findProperty('android.enablePngCrunchInReleaseBuilds')?.toBoolean() ?: true)
        }
    }
    packagingOptions {
        jniLibs {
            useLegacyPackaging (findProperty('expo.useLegacyPackaging')?.toBoolean() ?: false)
        }
    }
    androidResources {
        ignoreAssetsPattern '!.svn:!.git:!.ds_store:!*.scc:!CVS:!thumbs.db:!picasa.ini:!*~'
    }

    applicationVariants.all{
            // this method is use to rename your release apk only
            variant ->
                variant.outputs.each{
                    // on below line we are setting a name to our apk
                    output->
                        // on below line we are specifying our app name.
                        project.ext { appName = 'Vega' }
                        // on below line we are adding the formatted date to our apk file name.
                        def version = variant.versionName
                        def newName = output.outputFile.name
                        // on below line we are replacing our previous name with our app name.
                        newName = newName.replace("app-", "$project.ext.appName-")
                        // on below line we are replacing -release with our formatted date.
                        newName = newName.replace("-release", "-v" + version )
                        // at last we are setting our apk name to it.
                        output.outputFileName  = newName
                }
        }
}

// Apply static values from `gradle.properties` to the `android.packagingOptions`
// Accepts values in comma delimited lists, example:
// android.packagingOptions.pickFirsts=/LICENSE,**/picasa.ini
["pickFirsts", "excludes", "merges", "doNotStrip"].each { prop ->
    // Split option: 'foo,bar' -> ['foo', 'bar']
    def options = (findProperty("android.packagingOptions.$prop") ?: "").split(",");
    // Trim all elements in place.
    for (i in 0..<options.size()) options[i] = options[i].trim();
    // `[] - ""` is essentially `[""].filter(Boolean)` removing all empty strings.
    options -= ""

    if (options.length > 0) {
        println "android.packagingOptions.$prop += $options ($options.length)"
        // Ex: android.packagingOptions.pickFirsts += '**/SCCS/**'
        options.each {
            android.packagingOptions[prop] += it
        }
    }
}

dependencies {
    // The version of react-native is set by the React Native Gradle Plugin
    implementation("com.facebook.react:react-android")

    def isGifEnabled = (findProperty('expo.gif.enabled') ?: "") == "true";
    def isWebpEnabled = (findProperty('expo.webp.enabled') ?: "") == "true";
    def isWebpAnimatedEnabled = (findProperty('expo.webp.animated') ?: "") == "true";

    if (isGifEnabled) {
        // For animated gif support
        implementation("com.facebook.fresco:animated-gif:${reactAndroidLibs.versions.fresco.get()}")
    }

    if (isWebpEnabled) {
        // For webp support
        implementation("com.facebook.fresco:webpsupport:${reactAndroidLibs.versions.fresco.get()}")
        if (isWebpAnimatedEnabled) {
            // Animated webp support
            implementation("com.facebook.fresco:animated-webp:${reactAndroidLibs.versions.fresco.get()}")
        }
    }

    if (hermesEnabled.toBoolean()) {
        implementation("com.facebook.react:hermes-android")
    } else {
        implementation jscFlavor
    }
}<|MERGE_RESOLUTION|>--- conflicted
+++ resolved
@@ -100,19 +100,8 @@
         applicationId 'com.vega'
         minSdkVersion rootProject.ext.minSdkVersion
         targetSdkVersion rootProject.ext.targetSdkVersion
-<<<<<<< HEAD
         versionCode 141
         versionName "3.1.2"
-=======
-        versionCode 134
-        versionName "3.1.1"
-    }
-    
-    // Add kotlin compiler options to skip metadata version checks
-    kotlinOptions {
-        jvmTarget = "17"
-        freeCompilerArgs = ['-Xskip-metadata-version-check']
->>>>>>> 3f5045a8
     }
     signingConfigs {
         release {
@@ -136,13 +125,7 @@
     }
     buildTypes {
         debug {
-<<<<<<< HEAD
             signingConfig signingConfigs.release
-=======
-            signingConfig signingConfigs.debug
-            debuggable true
-            minifyEnabled false
->>>>>>> 3f5045a8
         }
         release {
             signingConfig signingConfigs.release
